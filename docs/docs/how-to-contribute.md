---
title: How to Contribute
---

## Contributing

We want contributing to Gatsby to be fun, enjoyable, and educational for anyone and everyone. Contributions go far beyond pull requests and commits; we are thrilled to receive a variety of other contributions including the following:

* Blogging, speaking about, or creating tutorials about one of Gatsby's many features. Mention @gatsbyjs on Twitter and/or email shannon [at] gatsbyjs [dot] com so we can give pointers and tips (if you want them :) and help you spread the word. Please add your blog posts and videos of talks to our [Awesome Gatsby](/docs/awesome-gatsby/) page.
* [Submit new feature ideas through an RFC](/blog/2018-04-06-introducing-gatsby-rfc-process/)
* Submitting new documentation; titles in _italics_ on gatsbyjs.org are stubs and need contributions
* Tweeting about things you build with @gatsbyjs (make sure to @ mention us!)
* Submitting documentation updates, enhancements, designs, or bugfixes
* Submitting spelling or grammar fixes
* Adding unit or functional tests
* Triaging [GitHub issues](https://github.com/gatsbyjs/gatsby/issues) -- especially determining whether an issue still persists or is reproducible
* [Reporting bugs or issues](/docs/how-to-file-an-issue/)
* Searching for Gatsby on Discord or Spectrum and helping someone else who needs help
* Teaching others how to contribute to Gatsby's repo!

If you are worried or don't know where to start, you can always reach out to Shannon Soper(@shannonb_ux) on Twitter or simply submit an issue and a maintainer can help give you guidance!

Looking to speak about Gatsby? We'd love to review your talk abstract/CFP! You can email it to shannon [at] gatsbyjs [dot] com, and we can give pointers or tips!!!

### Creating your own plugins and loaders

If you create a loader or plugin, we would <3 for you to open source it and put it on npm. For more information on creating custom plugins, please see the documentation for [plugins](/docs/plugins/) and the [API specification](/docs/api-specification/).

### Contributing to the repo

Gatsby uses a "monorepo" pattern to manage its many dependencies and relies on
lerna and yarn to configure the repository for active development.

You can install the latest version of Gatsby by following these steps:

* Clone the repo, navigate to its directory.
* ensure you have the latest version of yarn installed (>= 1.0.2)
  https://yarnpkg.com/en/docs/install
* Install dependencies using `yarn run bootstrap` in the root of the repo.

The usual contributing steps are:

* Fork the [official repository](https://github.com/gatsbyjs/gatsby).
* Clone your fork: `git clone https://github.com/<your-username>/gatsby.git`
* Setup up repo and install dependencies: `yarn run bootstrap`
* Make sure tests are passing for you: `yarn test`
* Create a topic branch: `git checkout -b topics/new-feature-name`
* Run `npm run watch` from the root of the repo to watch for changes to packages' source code and compile these changes on-the-fly as you work. Note that the watch command can be resource intensive. To limit it to the packages you're working on, add a scope flag, like `npm run watch -- --scope={gatsby,gatsby-cli}`. To watch just one package, run `npm run watch -- --scope=gatsby`.
* Install [gatsby-dev-cli](/packages/gatsby-dev-cli/) globally: `yarn global add gatsby-dev-cli`
* Run `yarn install` in each of the sites you're testing.
* For each of your Gatsby test sites, run the `gatsby-dev` command there to copy
  the built files from your cloned copy of Gatsby. It'll watch for your changes
  to Gatsby packages and copy them into the site. For more detailed instructions
  see the [gatsby-dev-cli README](/packages/gatsby-dev-cli/)
* Add tests and code for your changes.
<<<<<<< HEAD
* Once you're done, make sure all tests still pass: `yarn test`
* Commit with a ["Signed-off-by"](#developer-certificate-of-origin) line appended
  to your commit message and push to your fork.
=======
* Once you're done, make sure all tests still pass: `yarn test`.
* Commit and push to your fork.
>>>>>>> 1d9a99b7
* Create a pull request from your branch.

### Contributing to the documentation.

Gatsby, unsurprisingly, uses Gatsby for its documentation website.

If you want to add/modify any Gatsby documentation, go to the
[docs folder on GitHub](https://github.com/gatsbyjs/gatsby/tree/master/docs) and
use the file editor to edit and then preview your changes. GitHub then allows
you to commit the change and raise a PR right in the UI. This is the _easiest_
way you can contribute to the project!

However, if you want to make more changes to the website, that is, change
layouts, add sections/pages, follow the steps below. You can then spin up your
own instance of the Gatsby website and make/preview your changes before raising
a pull request.

* Clone the repo and navigate to `/www`
* Run `yarn` to install all of the website's dependencies.
* Run `gatsby develop` to preview the website in `http://localhost:8000`
* The Markdown files for the documentation live in `/docs` folder. Make
  additions or modifications here.
* Make sure to double check your grammar and capitalise correctly.
<<<<<<< HEAD
* Commit with a ["Signed-off-by"](#developer-certificate-of-origin) line appended
  to your commit message and push to your fork.
=======
* Commit and push to your fork.
>>>>>>> 1d9a99b7
* Create a pull request from your branch.

## Development tools

### Redux devtools

Gatsby uses Redux for managing state during development and building. It's often
helpful to see the flow of actions and built-up state for a site you're working
on or if adding new functionality to core. We leverage
[Remote Redux Devtools](https://github.com/zalmoxisus/remote-redux-devtools) and
[RemoteDev Server](https://github.com/zalmoxisus/remotedev-server) to give you use the Redux
devtools extension for debugging Gatsby.

To use this, first install
[redux-devtools-extension](https://github.com/zalmoxisus/redux-devtools-extension)
in your browser. Then in your Gatsby repo, run `npm run remotedev`. Then in your
site directory run `REDUX_DEVTOOLS=true gatsby develop`. Depending on your
operating system and shell, you may need to modify how you set the
`REDUX_DEVTOOLS` environment variable.

At this point, your site will be sending Redux actions and state to the remote
server.

To connect to this, you need to setup the devtools extension to talk to the
remote server.

First open the remote devtools.

![how to open the redux remote devtools extension](./images/open-remote-dev-tools.png)

Then click settings along the bottom menu and set the host and port.

![how to set the host/port for the remote devtools extension to connect to Gatsby](./images/remote-dev-settings.png)

After this, the devtools extension _should_ connect to the remote server and
you'll see actions start showing up.

![gatsby redux remote devtools](./images/running-redux-devtools.png)

**Warning!! Lots of bugginess**. While having this available is extremely
helpful, this setup is very buggy and fragile. There is a memory leak in the
extension that's triggered it seems every time you restart the Gatsby
development server. Also the extension often, for no apparent reason, just won't
show any actions from the remote server. It'll also often freeze up. The best
solution seems to just be turning everything off and on again. Fixing up these
tools would be very helpful for us and many others using these tools if someone
wants to take this on!<|MERGE_RESOLUTION|>--- conflicted
+++ resolved
@@ -53,14 +53,8 @@
   to Gatsby packages and copy them into the site. For more detailed instructions
   see the [gatsby-dev-cli README](/packages/gatsby-dev-cli/)
 * Add tests and code for your changes.
-<<<<<<< HEAD
-* Once you're done, make sure all tests still pass: `yarn test`
-* Commit with a ["Signed-off-by"](#developer-certificate-of-origin) line appended
-  to your commit message and push to your fork.
-=======
 * Once you're done, make sure all tests still pass: `yarn test`.
 * Commit and push to your fork.
->>>>>>> 1d9a99b7
 * Create a pull request from your branch.
 
 ### Contributing to the documentation.
@@ -84,12 +78,7 @@
 * The Markdown files for the documentation live in `/docs` folder. Make
   additions or modifications here.
 * Make sure to double check your grammar and capitalise correctly.
-<<<<<<< HEAD
-* Commit with a ["Signed-off-by"](#developer-certificate-of-origin) line appended
-  to your commit message and push to your fork.
-=======
 * Commit and push to your fork.
->>>>>>> 1d9a99b7
 * Create a pull request from your branch.
 
 ## Development tools
