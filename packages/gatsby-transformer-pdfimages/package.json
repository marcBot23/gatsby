--- conflicted
+++ resolved
@@ -1,21 +1,13 @@
 {
   "name": "gatsby-transformer-pdfimages",
   "description": "Gatsby transformer plugin for extracting images from PDFs",
-<<<<<<< HEAD
   "version": "1.0.6-0",
-=======
-  "version": "1.0.6",
->>>>>>> 0649a0e8
   "author": "Kyle Mathews <mathews.kyle@gmail.com>",
   "bugs": {
     "url": "https://github.com/gatsbyjs/gatsby/issues"
   },
   "dependencies": {
-<<<<<<< HEAD
     "@babel/runtime": "^7.0.0-beta.38"
-=======
-    "babel-runtime": "^6.26.0"
->>>>>>> 0649a0e8
   },
   "homepage": "https://github.com/gatsbyjs/gatsby/tree/master/packages/gatsby-transformer-pdfimages#readme",
   "keywords": [
@@ -24,14 +16,10 @@
     "gatsby-transformer",
     "pdfimage"
   ],
-<<<<<<< HEAD
-  "license": "MIT"
-=======
   "license": "MIT",
   "main": "index.js",
   "repository": "https://github.com/gatsbyjs/gatsby/tree/master/packages/gatsby-transformer-pdfimages",
   "scripts": {
     "test": "echo \"Error: no test specified\" && exit 1"
   }
->>>>>>> 0649a0e8
 }