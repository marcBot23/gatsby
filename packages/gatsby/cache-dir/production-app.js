--- conflicted
+++ resolved
@@ -22,10 +22,9 @@
 
 window.matchPath = matchPath
 
-<<<<<<< HEAD
 loader.addPagesArray(pages)
 loader.addProdRequires(asyncRequires)
-=======
+
 const history = createHistory()
 
 // Convert to a map for faster lookup in maybeRedirect()
@@ -47,7 +46,6 @@
 
 // Check for initial page-load redirect
 maybeRedirect(window.location.pathname)
->>>>>>> d7d2152f
 
 // Let the site/plugins run code very early.
 apiRunnerAsync(`onClientEntry`).then(() => {
